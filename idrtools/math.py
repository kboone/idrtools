--- conflicted
+++ resolved
@@ -109,12 +109,8 @@
     return plot_windowed_function(x, y, np.mean, *args, **kwargs)
 
 
-<<<<<<< HEAD
 def plot_binned_function(x, y, func, *args, scatter=False, show_errors=False,
                          **kwargs):
-=======
-def plot_binned_function(x, y, func, *args, **kwargs):
->>>>>>> 534c3bb3
     from matplotlib import pyplot as plt
 
     x = np.asarray(x)
@@ -134,7 +130,6 @@
 
     bin_centers = (bin_edges[:-1] + bin_edges[1:]) / 2.
 
-<<<<<<< HEAD
     if show_errors:
         # For median use NMAD for errors, for mean use std.
         if func == 'median':
@@ -163,9 +158,6 @@
         plt.errorbar(bin_centers, statistic, yerr=errors, xerr=bin_half_widths,
                      *args, **kwargs)
     elif scatter:
-=======
-    if mode == 'scatter':
->>>>>>> 534c3bb3
         plt.scatter(bin_centers, statistic, *args, **kwargs)
     elif mode == 'plot':
         plt.plot(bin_centers, statistic, *args, **kwargs)
